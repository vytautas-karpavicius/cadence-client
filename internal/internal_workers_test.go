// Copyright (c) 2017-2020 Uber Technologies Inc.
// Portions of the Software are attributed to Copyright (c) 2020 Temporal Technologies Inc.
//
// Permission is hereby granted, free of charge, to any person obtaining a copy
// of this software and associated documentation files (the "Software"), to deal
// in the Software without restriction, including without limitation the rights
// to use, copy, modify, merge, publish, distribute, sublicense, and/or sell
// copies of the Software, and to permit persons to whom the Software is
// furnished to do so, subject to the following conditions:
//
// The above copyright notice and this permission notice shall be included in
// all copies or substantial portions of the Software.
//
// THE SOFTWARE IS PROVIDED "AS IS", WITHOUT WARRANTY OF ANY KIND, EXPRESS OR
// IMPLIED, INCLUDING BUT NOT LIMITED TO THE WARRANTIES OF MERCHANTABILITY,
// FITNESS FOR A PARTICULAR PURPOSE AND NONINFRINGEMENT. IN NO EVENT SHALL THE
// AUTHORS OR COPYRIGHT HOLDERS BE LIABLE FOR ANY CLAIM, DAMAGES OR OTHER
// LIABILITY, WHETHER IN AN ACTION OF CONTRACT, TORT OR OTHERWISE, ARISING FROM,
// OUT OF OR IN CONNECTION WITH THE SOFTWARE OR THE USE OR OTHER DEALINGS IN
// THE SOFTWARE.

package internal

import (
	"context"
	"testing"
	"time"

	"github.com/golang/mock/gomock"
	"github.com/pborman/uuid"
	log "github.com/sirupsen/logrus"
	"github.com/stretchr/testify/suite"
	"go.uber.org/cadence/.gen/go/cadence/workflowservicetest"
	m "go.uber.org/cadence/.gen/go/shared"
	"go.uber.org/cadence/internal/common"
	"go.uber.org/yarpc"
	"go.uber.org/zap"
)

// ActivityTaskHandler never returns response
type noResponseActivityTaskHandler struct {
	isExecuteCalled chan struct{}
}

func newNoResponseActivityTaskHandler() *noResponseActivityTaskHandler {
	return &noResponseActivityTaskHandler{isExecuteCalled: make(chan struct{})}
}

func (ath noResponseActivityTaskHandler) Execute(taskList string, task *m.PollForActivityTaskResponse) (interface{}, error) {
	close(ath.isExecuteCalled)
	c := make(chan struct{})
	<-c
	return nil, nil
}

func (ath noResponseActivityTaskHandler) BlockedOnExecuteCalled() error {
	<-ath.isExecuteCalled
	return nil
}

type (
	WorkersTestSuite struct {
		suite.Suite
		mockCtrl *gomock.Controller
		service  *workflowservicetest.MockClient
	}
)

// Test suite.
func (s *WorkersTestSuite) SetupTest() {
	s.mockCtrl = gomock.NewController(s.T())
	s.service = workflowservicetest.NewMockClient(s.mockCtrl)
}

func (s *WorkersTestSuite) TearDownTest() {
	s.mockCtrl.Finish() // assert mock’s expectations
}

func TestWorkersTestSuite(t *testing.T) {
	formatter := &log.TextFormatter{}
	formatter.FullTimestamp = true
	log.SetFormatter(formatter)
	log.SetLevel(log.DebugLevel)

	suite.Run(t, new(WorkersTestSuite))
}

func (s *WorkersTestSuite) TestWorkflowWorker() {
	domain := "testDomain"
	logger, _ := zap.NewDevelopment()

	s.service.EXPECT().DescribeDomain(gomock.Any(), gomock.Any(), callOptions...).Return(nil, nil)
	s.service.EXPECT().PollForDecisionTask(gomock.Any(), gomock.Any(), callOptions...).Return(&m.PollForDecisionTaskResponse{}, nil).AnyTimes()
	s.service.EXPECT().RespondDecisionTaskCompleted(gomock.Any(), gomock.Any(), callOptions...).Return(nil, nil).AnyTimes()

	ctx, cancel := context.WithCancel(context.Background())
	executionParameters := workerExecutionParameters{
		TaskList:                     "testTaskList",
		MaxConcurrentDecisionPollers: 5,
		Logger:                       logger,
		UserContext:                  ctx,
		UserContextCancel:            cancel,
	}
	overrides := &workerOverrides{workflowTaskHandler: newSampleWorkflowTaskHandler()}
	workflowWorker := newWorkflowWorkerInternal(
		s.service, domain, executionParameters, nil, overrides, newRegistry(),
	)
	workflowWorker.Start()
	workflowWorker.Stop()

	s.Nil(ctx.Err())
}

func (s *WorkersTestSuite) TestActivityWorker() {
	domain := "testDomain"
	logger, _ := zap.NewDevelopment()

	s.service.EXPECT().DescribeDomain(gomock.Any(), gomock.Any(), callOptions...).Return(nil, nil)
	s.service.EXPECT().PollForActivityTask(gomock.Any(), gomock.Any(), callOptions...).Return(&m.PollForActivityTaskResponse{}, nil).AnyTimes()
	s.service.EXPECT().RespondActivityTaskCompleted(gomock.Any(), gomock.Any(), callOptions...).Return(nil).AnyTimes()

	executionParameters := workerExecutionParameters{
		TaskList:                     "testTaskList",
		MaxConcurrentActivityPollers: 5,
		Logger:                       logger,
	}
	overrides := &workerOverrides{activityTaskHandler: newSampleActivityTaskHandler()}
	a := &greeterActivity{}
<<<<<<< HEAD
	registry := newRegistry()
	registry.addActivity(a.ActivityType().Name, a)
=======
	registry := getGlobalRegistry()
	registry.addActivityWithLock(a.ActivityType().Name, a)
>>>>>>> b4d05121
	activityWorker := newActivityWorker(
		s.service, domain, executionParameters, overrides, registry, nil,
	)
	activityWorker.Start()
	activityWorker.Stop()
}

func (s *WorkersTestSuite) TestActivityWorkerStop() {
	domain := "testDomain"
	logger, _ := zap.NewDevelopment()

	pats := &m.PollForActivityTaskResponse{
		TaskToken: []byte("token"),
		WorkflowExecution: &m.WorkflowExecution{
			WorkflowId: common.StringPtr("wID"),
			RunId:      common.StringPtr("rID")},
		ActivityType:                  &m.ActivityType{Name: common.StringPtr("test")},
		ActivityId:                    common.StringPtr(uuid.New()),
		ScheduledTimestamp:            common.Int64Ptr(time.Now().UnixNano()),
		ScheduleToCloseTimeoutSeconds: common.Int32Ptr(1),
		StartedTimestamp:              common.Int64Ptr(time.Now().UnixNano()),
		StartToCloseTimeoutSeconds:    common.Int32Ptr(1),
		WorkflowType: &m.WorkflowType{
			Name: common.StringPtr("wType"),
		},
		WorkflowDomain: common.StringPtr("domain"),
	}

	s.service.EXPECT().DescribeDomain(gomock.Any(), gomock.Any(), callOptions...).Return(nil, nil)
	s.service.EXPECT().PollForActivityTask(gomock.Any(), gomock.Any(), callOptions...).Return(pats, nil).AnyTimes()
	s.service.EXPECT().RespondActivityTaskCompleted(gomock.Any(), gomock.Any(), callOptions...).Return(nil).AnyTimes()

	stopC := make(chan struct{})
	ctx, cancel := context.WithCancel(context.Background())
	executionParameters := workerExecutionParameters{
		TaskList:                        "testTaskList",
		MaxConcurrentActivityPollers:    5,
		ConcurrentActivityExecutionSize: 2,
		Logger:                          logger,
		UserContext:                     ctx,
		UserContextCancel:               cancel,
		WorkerStopTimeout:               time.Second * 2,
		WorkerStopChannel:               stopC,
	}
	activityTaskHandler := newNoResponseActivityTaskHandler()
	overrides := &workerOverrides{activityTaskHandler: activityTaskHandler}
	a := &greeterActivity{}
<<<<<<< HEAD
	registry := newRegistry()
	registry.addActivity(a.ActivityType().Name, a)
=======
	registry := getGlobalRegistry()
	registry.addActivityWithLock(a.ActivityType().Name, a)
>>>>>>> b4d05121
	worker := newActivityWorker(
		s.service, domain, executionParameters, overrides, registry, nil,
	)
	worker.Start()
	activityTaskHandler.BlockedOnExecuteCalled()
	go worker.Stop()

	<-worker.worker.shutdownCh
	err := ctx.Err()
	s.NoError(err)

	<-ctx.Done()
	err = ctx.Err()
	s.Error(err)
}

func (s *WorkersTestSuite) TestPollForDecisionTask_InternalServiceError() {
	domain := "testDomain"

	s.service.EXPECT().DescribeDomain(gomock.Any(), gomock.Any(), callOptions...).Return(nil, nil)
	s.service.EXPECT().PollForDecisionTask(gomock.Any(), gomock.Any(), callOptions...).Return(&m.PollForDecisionTaskResponse{}, &m.InternalServiceError{}).AnyTimes()

	executionParameters := workerExecutionParameters{
		TaskList:                     "testDecisionTaskList",
		MaxConcurrentDecisionPollers: 5,
		Logger:                       zap.NewNop(),
	}
	overrides := &workerOverrides{workflowTaskHandler: newSampleWorkflowTaskHandler()}
	workflowWorker := newWorkflowWorkerInternal(
		s.service, domain, executionParameters, nil, overrides, newRegistry(),
	)
	workflowWorker.Start()
	workflowWorker.Stop()
}

func (s *WorkersTestSuite) TestLongRunningDecisionTask() {
	localActivityCalledCount := 0
	localActivitySleep := func(duration time.Duration) error {
		time.Sleep(duration)
		localActivityCalledCount++
		return nil
	}

	doneCh := make(chan struct{})

	isWorkflowCompleted := false
	longDecisionWorkflowFn := func(ctx Context, input []byte) error {
		lao := LocalActivityOptions{
			ScheduleToCloseTimeout: time.Second * 2,
		}
		ctx = WithLocalActivityOptions(ctx, lao)
		err := ExecuteLocalActivity(ctx, localActivitySleep, time.Second).Get(ctx, nil)

		if err != nil {
			return err
		}

		err = ExecuteLocalActivity(ctx, localActivitySleep, time.Second).Get(ctx, nil)
		isWorkflowCompleted = true
		return err
	}

	domain := "testDomain"
	taskList := "long-running-decision-tl"
	testEvents := []*m.HistoryEvent{
		{
			EventId:   common.Int64Ptr(1),
			EventType: common.EventTypePtr(m.EventTypeWorkflowExecutionStarted),
			WorkflowExecutionStartedEventAttributes: &m.WorkflowExecutionStartedEventAttributes{
				TaskList:                            &m.TaskList{Name: &taskList},
				ExecutionStartToCloseTimeoutSeconds: common.Int32Ptr(10),
				TaskStartToCloseTimeoutSeconds:      common.Int32Ptr(2),
				WorkflowType:                        &m.WorkflowType{Name: common.StringPtr("long-running-decision-workflow-type")},
			},
		},
		createTestEventDecisionTaskScheduled(2, &m.DecisionTaskScheduledEventAttributes{TaskList: &m.TaskList{Name: &taskList}}),
		createTestEventDecisionTaskStarted(3),
		createTestEventDecisionTaskCompleted(4, &m.DecisionTaskCompletedEventAttributes{ScheduledEventId: common.Int64Ptr(2)}),
		{
			EventId:   common.Int64Ptr(5),
			EventType: common.EventTypePtr(m.EventTypeMarkerRecorded),
			MarkerRecordedEventAttributes: &m.MarkerRecordedEventAttributes{
				MarkerName:                   common.StringPtr(localActivityMarkerName),
				Details:                      s.createLocalActivityMarkerDataForTest("0"),
				DecisionTaskCompletedEventId: common.Int64Ptr(4),
			},
		},
		createTestEventDecisionTaskScheduled(6, &m.DecisionTaskScheduledEventAttributes{TaskList: &m.TaskList{Name: &taskList}}),
		createTestEventDecisionTaskStarted(7),
		createTestEventDecisionTaskCompleted(8, &m.DecisionTaskCompletedEventAttributes{ScheduledEventId: common.Int64Ptr(2)}),
		{
			EventId:   common.Int64Ptr(9),
			EventType: common.EventTypePtr(m.EventTypeMarkerRecorded),
			MarkerRecordedEventAttributes: &m.MarkerRecordedEventAttributes{
				MarkerName:                   common.StringPtr(localActivityMarkerName),
				Details:                      s.createLocalActivityMarkerDataForTest("1"),
				DecisionTaskCompletedEventId: common.Int64Ptr(8),
			},
		},
		createTestEventDecisionTaskScheduled(10, &m.DecisionTaskScheduledEventAttributes{TaskList: &m.TaskList{Name: &taskList}}),
		createTestEventDecisionTaskStarted(11),
	}

	s.service.EXPECT().DescribeDomain(gomock.Any(), gomock.Any(), callOptions...).Return(nil, nil).AnyTimes()
	task := &m.PollForDecisionTaskResponse{
		TaskToken: []byte("test-token"),
		WorkflowExecution: &m.WorkflowExecution{
			WorkflowId: common.StringPtr("long-running-decision-workflow-id"),
			RunId:      common.StringPtr("long-running-decision-workflow-run-id"),
		},
		WorkflowType: &m.WorkflowType{
			Name: common.StringPtr("long-running-decision-workflow-type"),
		},
		PreviousStartedEventId: common.Int64Ptr(0),
		StartedEventId:         common.Int64Ptr(3),
		History:                &m.History{Events: testEvents[0:3]},
		NextPageToken:          nil,
	}
	s.service.EXPECT().PollForDecisionTask(gomock.Any(), gomock.Any(), callOptions...).Return(task, nil).Times(1)
	s.service.EXPECT().PollForDecisionTask(gomock.Any(), gomock.Any(), callOptions...).Return(&m.PollForDecisionTaskResponse{}, &m.InternalServiceError{}).AnyTimes()

	respondCounter := 0
	s.service.EXPECT().RespondDecisionTaskCompleted(gomock.Any(), gomock.Any(), callOptions...).DoAndReturn(func(ctx context.Context, request *m.RespondDecisionTaskCompletedRequest, opts ...yarpc.CallOption,
	) (success *m.RespondDecisionTaskCompletedResponse, err error) {
		respondCounter++
		switch respondCounter {
		case 1:
			s.Equal(1, len(request.Decisions))
			s.Equal(m.DecisionTypeRecordMarker, request.Decisions[0].GetDecisionType())
			*task.PreviousStartedEventId = 3
			*task.StartedEventId = 7
			task.History.Events = testEvents[3:7]
			return &m.RespondDecisionTaskCompletedResponse{DecisionTask: task}, nil
		case 2:
			s.Equal(2, len(request.Decisions))
			s.Equal(m.DecisionTypeRecordMarker, request.Decisions[0].GetDecisionType())
			s.Equal(m.DecisionTypeCompleteWorkflowExecution, request.Decisions[1].GetDecisionType())
			*task.PreviousStartedEventId = 7
			*task.StartedEventId = 11
			task.History.Events = testEvents[7:11]
			close(doneCh)
			return nil, nil
		default:
			panic("unexpected RespondDecisionTaskCompleted")
		}
	}).Times(2)

	options := WorkerOptions{
		Logger:                zap.NewNop(),
		DisableActivityWorker: true,
		Identity:              "test-worker-identity",
	}
	worker := newAggregatedWorker(s.service, domain, taskList, options)
	worker.RegisterWorkflowWithOptions(
		longDecisionWorkflowFn,
		RegisterWorkflowOptions{Name: "long-running-decision-workflow-type"},
	)
	worker.RegisterActivity(localActivitySleep)

	worker.Start()
	// wait for test to complete
	select {
	case <-doneCh:
		break
	case <-time.After(time.Second * 4):
	}
	worker.Stop()

	s.True(isWorkflowCompleted)
	s.Equal(2, localActivityCalledCount)
}

func (s *WorkersTestSuite) TestMultipleLocalActivities() {
	localActivityCalledCount := 0
	localActivitySleep := func(duration time.Duration) error {
		time.Sleep(duration)
		localActivityCalledCount++
		return nil
	}

	doneCh := make(chan struct{})

	isWorkflowCompleted := false
	longDecisionWorkflowFn := func(ctx Context, input []byte) error {
		lao := LocalActivityOptions{
			ScheduleToCloseTimeout: time.Second * 2,
		}
		ctx = WithLocalActivityOptions(ctx, lao)
		err := ExecuteLocalActivity(ctx, localActivitySleep, time.Second).Get(ctx, nil)

		if err != nil {
			return err
		}

		err = ExecuteLocalActivity(ctx, localActivitySleep, time.Second).Get(ctx, nil)
		isWorkflowCompleted = true
		return err
	}

	domain := "testDomain"
	taskList := "multiple-local-activities-tl"
	testEvents := []*m.HistoryEvent{
		{
			EventId:   common.Int64Ptr(1),
			EventType: common.EventTypePtr(m.EventTypeWorkflowExecutionStarted),
			WorkflowExecutionStartedEventAttributes: &m.WorkflowExecutionStartedEventAttributes{
				TaskList:                            &m.TaskList{Name: &taskList},
				ExecutionStartToCloseTimeoutSeconds: common.Int32Ptr(10),
				TaskStartToCloseTimeoutSeconds:      common.Int32Ptr(3),
				WorkflowType:                        &m.WorkflowType{Name: common.StringPtr("multiple-local-activities-workflow-type")},
			},
		},
		createTestEventDecisionTaskScheduled(2, &m.DecisionTaskScheduledEventAttributes{TaskList: &m.TaskList{Name: &taskList}}),
		createTestEventDecisionTaskStarted(3),
		createTestEventDecisionTaskCompleted(4, &m.DecisionTaskCompletedEventAttributes{ScheduledEventId: common.Int64Ptr(2)}),
		{
			EventId:   common.Int64Ptr(5),
			EventType: common.EventTypePtr(m.EventTypeMarkerRecorded),
			MarkerRecordedEventAttributes: &m.MarkerRecordedEventAttributes{
				MarkerName:                   common.StringPtr(localActivityMarkerName),
				Details:                      s.createLocalActivityMarkerDataForTest("0"),
				DecisionTaskCompletedEventId: common.Int64Ptr(4),
			},
		},
		createTestEventDecisionTaskScheduled(6, &m.DecisionTaskScheduledEventAttributes{TaskList: &m.TaskList{Name: &taskList}}),
		createTestEventDecisionTaskStarted(7),
		createTestEventDecisionTaskCompleted(8, &m.DecisionTaskCompletedEventAttributes{ScheduledEventId: common.Int64Ptr(2)}),
		{
			EventId:   common.Int64Ptr(9),
			EventType: common.EventTypePtr(m.EventTypeMarkerRecorded),
			MarkerRecordedEventAttributes: &m.MarkerRecordedEventAttributes{
				MarkerName:                   common.StringPtr(localActivityMarkerName),
				Details:                      s.createLocalActivityMarkerDataForTest("1"),
				DecisionTaskCompletedEventId: common.Int64Ptr(8),
			},
		},
		createTestEventDecisionTaskScheduled(10, &m.DecisionTaskScheduledEventAttributes{TaskList: &m.TaskList{Name: &taskList}}),
		createTestEventDecisionTaskStarted(11),
	}

	s.service.EXPECT().DescribeDomain(gomock.Any(), gomock.Any(), callOptions...).Return(nil, nil).AnyTimes()
	task := &m.PollForDecisionTaskResponse{
		TaskToken: []byte("test-token"),
		WorkflowExecution: &m.WorkflowExecution{
			WorkflowId: common.StringPtr("multiple-local-activities-workflow-id"),
			RunId:      common.StringPtr("multiple-local-activities-workflow-run-id"),
		},
		WorkflowType: &m.WorkflowType{
			Name: common.StringPtr("multiple-local-activities-workflow-type"),
		},
		PreviousStartedEventId: common.Int64Ptr(0),
		StartedEventId:         common.Int64Ptr(3),
		History:                &m.History{Events: testEvents[0:3]},
		NextPageToken:          nil,
	}
	s.service.EXPECT().PollForDecisionTask(gomock.Any(), gomock.Any(), callOptions...).Return(task, nil).Times(1)
	s.service.EXPECT().PollForDecisionTask(gomock.Any(), gomock.Any(), callOptions...).Return(&m.PollForDecisionTaskResponse{}, &m.InternalServiceError{}).AnyTimes()

	respondCounter := 0
	s.service.EXPECT().RespondDecisionTaskCompleted(gomock.Any(), gomock.Any(), callOptions...).DoAndReturn(func(ctx context.Context, request *m.RespondDecisionTaskCompletedRequest, opts ...yarpc.CallOption,
	) (success *m.RespondDecisionTaskCompletedResponse, err error) {
		respondCounter++
		switch respondCounter {
		case 1:
			s.Equal(3, len(request.Decisions))
			s.Equal(m.DecisionTypeRecordMarker, request.Decisions[0].GetDecisionType())
			*task.PreviousStartedEventId = 3
			*task.StartedEventId = 7
			task.History.Events = testEvents[3:11]
			close(doneCh)
			return nil, nil
		default:
			panic("unexpected RespondDecisionTaskCompleted")
		}
	}).Times(1)

	options := WorkerOptions{
		Logger:                zap.NewNop(),
		DisableActivityWorker: true,
		Identity:              "test-worker-identity",
	}
	worker := newAggregatedWorker(s.service, domain, taskList, options)
	worker.RegisterWorkflowWithOptions(
		longDecisionWorkflowFn,
		RegisterWorkflowOptions{Name: "multiple-local-activities-workflow-type"},
	)
	worker.RegisterActivity(localActivitySleep)

	worker.Start()
	// wait for test to complete
	select {
	case <-doneCh:
		break
	case <-time.After(time.Second * 5):
	}
	worker.Stop()

	s.True(isWorkflowCompleted)
	s.Equal(2, localActivityCalledCount)
}

func (s *WorkersTestSuite) createLocalActivityMarkerDataForTest(activityID string) []byte {
	lamd := localActivityMarkerData{
		ActivityID: activityID,
		ReplayTime: time.Now(),
	}

	// encode marker data
	markerData, err := encodeArg(nil, lamd)
	s.NoError(err)
	return markerData
}<|MERGE_RESOLUTION|>--- conflicted
+++ resolved
@@ -126,13 +126,8 @@
 	}
 	overrides := &workerOverrides{activityTaskHandler: newSampleActivityTaskHandler()}
 	a := &greeterActivity{}
-<<<<<<< HEAD
 	registry := newRegistry()
-	registry.addActivity(a.ActivityType().Name, a)
-=======
-	registry := getGlobalRegistry()
 	registry.addActivityWithLock(a.ActivityType().Name, a)
->>>>>>> b4d05121
 	activityWorker := newActivityWorker(
 		s.service, domain, executionParameters, overrides, registry, nil,
 	)
@@ -180,13 +175,8 @@
 	activityTaskHandler := newNoResponseActivityTaskHandler()
 	overrides := &workerOverrides{activityTaskHandler: activityTaskHandler}
 	a := &greeterActivity{}
-<<<<<<< HEAD
 	registry := newRegistry()
-	registry.addActivity(a.ActivityType().Name, a)
-=======
-	registry := getGlobalRegistry()
 	registry.addActivityWithLock(a.ActivityType().Name, a)
->>>>>>> b4d05121
 	worker := newActivityWorker(
 		s.service, domain, executionParameters, overrides, registry, nil,
 	)
